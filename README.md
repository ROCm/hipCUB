# hipCUB

<<<<<<< HEAD
hipCUB is a thin wrapper library on top of
[rocPRIM](https://github.com/ROCmSoftwarePlatform/rocPRIM) or
[CUB](https://github.com/thrust/cub). You can use it to port a CUB project into
[HIP](https://github.com/ROCm-Developer-Tools/HIP) so you can use AMD hardware (and
[ROCm](https://rocm.docs.amd.com/en/latest/) software).

In the [ROCm](https://rocm.docs.amd.com/en/latest/)
environment, hipCUB uses the rocPRIM library as the backend. On CUDA platforms, it uses CUB as the
backend.

## Documentation

Documentation for hipCUB is available at
[https://rocm.docs.amd.com/projects/hipCUB/en/latest/](https://rocm.docs.amd.com/projects/hipCUB/en/latest/).

To build our documentation locally, run the following code:

```shell
# Go to the hipCUB docs directory
cd hipCUB; cd docs

# Install required pip packages
python3 -m pip install -r .sphinx/requirements.txt

# Build the documentation
python3 -m sphinx -T -E -b html -d _build/doctrees -D language=en . _build/html

# For e.g. serve the HTML docs locally
cd _build/html
python3 -m http.server
```
=======
hipCUB is a thin wrapper library on top of [rocPRIM](https://github.com/ROCm/rocPRIM) or
[CUB](https://github.com/thrust/cub). It enables developers to port a project using the CUB library to the
[HIP](https://github.com/ROCm/HIP) layer to run on AMD hardware. In the [ROCm](https://www.github.com/ROCm/ROCm/)
environment, hipCUB uses the rocPRIM library as the backend.  However, on CUDA platforms it uses CUB instead.

## Documentation

Information about the library API and other user topics can be found in the [hipCUB documentation](https://rocm.docs.amd.com/projects/hipCUB/en/latest/index.html).
>>>>>>> 84b9d4d7

## Requirements

* Git
* CMake (3.16 or later)
* For AMD GPUs:
<<<<<<< HEAD
  * AMD [ROCm](https://rocm.github.io/install.html) software (1.8.0 or later)
    * The
      [HIP-clang](https://github.com/ROCm-Developer-Tools/HIP/blob/master/INSTALL.md#hip-clang)
      compiler, which must be set as the C++ compiler for ROCm
  * The [rocPRIM](https://github.com/ROCmSoftwarePlatform/rocPRIM) library
    * Automatically downloaded and built by the CMake script
    * Requires CMake 3.16.9 or later
=======
  * AMD [ROCm](https://rocm.docs.amd.com/en/latest/) platform (1.8.0 or later)
    * Including [HIP-clang](https://github.com/ROCm/HIP/blob/master/INSTALL.md#hip-clang) compiler, which must be
      set as C++ compiler on ROCm platform.
  * [rocPRIM](https://github.com/ROCm/rocPRIM) library
    * Automatically downloaded and built by CMake script.
    * Requires CMake 3.16.9 or later.
>>>>>>> 84b9d4d7
* For NVIDIA GPUs:
  * CUDA Toolkit
  * CUB library
    * Automatically downloaded and built by the CMake script
    * Requires CMake 3.15.0 or later
* Python 3.6 or higher (for HIP on Windows only; this is only required for install scripts)
* Visual Studio 2019 with Clang support (HIP on Windows only)
* Strawberry Perl (HIP on Windows only)

Optional:

* [GoogleTest](https://github.com/google/googletest)
* [Google Benchmark](https://github.com/google/benchmark)

GoogleTest and Google Benchmark are automatically downloaded and built by the CMake script.

## Build and install

To build and install hipCub, run the following code:

```shell
git clone https://github.com/ROCm/hipCUB.git

# Go to hipCUB directory, create and go to the build directory.
cd hipCUB; mkdir build; cd build

# Configure hipCUB, setup options for your system.
# Build options:
#   BUILD_TEST - OFF by default,
#   BUILD_BENCHMARK - OFF by default.
#   DEPENDENCIES_FORCE_DOWNLOAD - OFF by default and at ON the dependencies will be downloaded to build folder,
#
# ! IMPORTANT !
# Set C++ compiler to HIP-aware clang. You can do it by adding 'CXX=<path-to-compiler>'
# before 'cmake' or setting cmake option 'CMAKE_CXX_COMPILER' to path to the compiler.
#
[CXX=hipcc] cmake ../. # or cmake-gui ../.

# To configure hipCUB for Nvidia platforms, 'CXX=<path-to-nvcc>', `CXX=nvcc` or omitting the flag
# entirely before 'cmake' is sufficient
[CXX=nvcc] cmake -DBUILD_TEST=ON ../. # or cmake-gui ../.
# or
cmake -DBUILD_TEST=ON ../. # or cmake-gui ../.
# or to build benchmarks
cmake -DBUILD_BENCHMARK=ON ../.

# Build
make -j4

# Optionally, run tests if they're enabled.
ctest --output-on-failure

# Package
make package

# Install
[sudo] make install
```

### HIP on Windows

Initial support for HIP on Windows is available. You can install it using the provided `rmake.py` Python
script:

```shell
git clone https://github.com/ROCm/hipCUB.git
cd hipCUB

# the -i option will install rocPRIM to C:\hipSDK by default
python rmake.py -i

# the -c option will build all clients including unit tests
python rmake.py -c
```

### Using hipCUB

To use hipCUB in a CMake project, we recommended using the package configuration files.

```cmake
# On ROCm hipCUB requires rocPRIM
find_package(rocprim REQUIRED CONFIG PATHS "/opt/rocm/rocprim")

# "/opt/rocm" - default install prefix
find_package(hipcub REQUIRED CONFIG PATHS "/opt/rocm/hipcub")

...
# On ROCm: includes hipCUB headers and roc::rocprim_hip target
# On CUDA: includes only hipCUB headers, user has to include CUB directory
target_link_libraries(<your_target> hip::hipcub)
```

Include only the main header file:

```cpp
#include <hipcub/hipcub.hpp>
```

Depending on your current HIP platform, hipCUB includes CUB or rocPRIM headers.

## Running unit tests

```shell
# Go to hipCUB build directory
cd hipCUB; cd build

# To run all tests
ctest

# To run unit tests for hipCUB
./test/hipcub/<unit-test-name>
```

### Using custom seeds for the tests

Go to the `hipCUB/test/hipcub/test_seed.hpp` file.

```cpp
//(1)
static constexpr int random_seeds_count = 10;

//(2)
static constexpr unsigned int seeds [] = {0, 2, 10, 1000};

//(3)
static constexpr size_t seed_size = sizeof(seeds) / sizeof(seeds[0]);
```

(1) Defines a constant that sets how many passes are performed over the tests with runtime-generated
 seeds. Modify at will.

(2) Defines the user-generated seeds. Each of the elements of the array are used as seeds for all tests.
 Modify at will. If no static seeds are desired, leave the array empty.

  ```cpp
  static constexpr unsigned int seeds [] = {};
  ```

(3) Never modified this line.

## Running benchmarks

```shell
# Go to hipCUB build directory
cd hipCUB; cd build

# To run benchmark for warp functions:
# Further option can be found using --help
# [] Fields are optional
./benchmark/benchmark_warp_<function_name> [--size <size>] [--trials <trials>]

# To run benchmark for block functions:
# Further option can be found using --help
# [] Fields are optional
./benchmark/benchmark_block_<function_name> [--size <size>] [--trials <trials>]

# To run benchmark for device functions:
# Further option can be found using --help
# [] Fields are optional
./benchmark/benchmark_device_<function_name> [--size <size>] [--trials <trials>]
```

<<<<<<< HEAD
## Support

Bugs and feature requests can be reported through the
[GitHub issue tracker](https://github.com/ROCmSoftwarePlatform/hipCUB/issues).
=======
## Building Documentation

```shell
# Go to the hipCUB docs directory
cd hipCUB; cd docs

# Install required pip packages
python3 -m pip install -r sphinx/requirements.txt

# Build the documentation
python3 -m sphinx -T -E -b html -d _build/doctrees -D language=en . _build/html

# For e.g. serve the HTML docs locally
cd _build/html
python3 -m http.server
```

## Support

Bugs and feature requests can be reported through [the issue tracker](https://github.com/ROCm/hipCUB/issues).
>>>>>>> 84b9d4d7

## Contributing

Contributions are most welcome! Learn more at [CONTRIBUTING](./CONTRIBUTING.md).<|MERGE_RESOLUTION|>--- conflicted
+++ resolved
@@ -1,6 +1,5 @@
 # hipCUB
 
-<<<<<<< HEAD
 hipCUB is a thin wrapper library on top of
 [rocPRIM](https://github.com/ROCmSoftwarePlatform/rocPRIM) or
 [CUB](https://github.com/thrust/cub). You can use it to port a CUB project into
@@ -32,38 +31,19 @@
 cd _build/html
 python3 -m http.server
 ```
-=======
-hipCUB is a thin wrapper library on top of [rocPRIM](https://github.com/ROCm/rocPRIM) or
-[CUB](https://github.com/thrust/cub). It enables developers to port a project using the CUB library to the
-[HIP](https://github.com/ROCm/HIP) layer to run on AMD hardware. In the [ROCm](https://www.github.com/ROCm/ROCm/)
-environment, hipCUB uses the rocPRIM library as the backend.  However, on CUDA platforms it uses CUB instead.
-
-## Documentation
-
-Information about the library API and other user topics can be found in the [hipCUB documentation](https://rocm.docs.amd.com/projects/hipCUB/en/latest/index.html).
->>>>>>> 84b9d4d7
 
 ## Requirements
 
 * Git
 * CMake (3.16 or later)
 * For AMD GPUs:
-<<<<<<< HEAD
   * AMD [ROCm](https://rocm.github.io/install.html) software (1.8.0 or later)
-    * The
-      [HIP-clang](https://github.com/ROCm-Developer-Tools/HIP/blob/master/INSTALL.md#hip-clang)
-      compiler, which must be set as the C++ compiler for ROCm
+    * The [HIP-clang](https://github.com/ROCm/HIP/blob/master/INSTALL.md#hip-clang) compiler (you
+      must, set this as the C++ compiler for ROCm)
   * The [rocPRIM](https://github.com/ROCmSoftwarePlatform/rocPRIM) library
     * Automatically downloaded and built by the CMake script
     * Requires CMake 3.16.9 or later
-=======
-  * AMD [ROCm](https://rocm.docs.amd.com/en/latest/) platform (1.8.0 or later)
-    * Including [HIP-clang](https://github.com/ROCm/HIP/blob/master/INSTALL.md#hip-clang) compiler, which must be
-      set as C++ compiler on ROCm platform.
-  * [rocPRIM](https://github.com/ROCm/rocPRIM) library
-    * Automatically downloaded and built by CMake script.
-    * Requires CMake 3.16.9 or later.
->>>>>>> 84b9d4d7
+
 * For NVIDIA GPUs:
   * CUDA Toolkit
   * CUB library
@@ -226,33 +206,10 @@
 ./benchmark/benchmark_device_<function_name> [--size <size>] [--trials <trials>]
 ```
 
-<<<<<<< HEAD
 ## Support
 
 Bugs and feature requests can be reported through the
 [GitHub issue tracker](https://github.com/ROCmSoftwarePlatform/hipCUB/issues).
-=======
-## Building Documentation
-
-```shell
-# Go to the hipCUB docs directory
-cd hipCUB; cd docs
-
-# Install required pip packages
-python3 -m pip install -r sphinx/requirements.txt
-
-# Build the documentation
-python3 -m sphinx -T -E -b html -d _build/doctrees -D language=en . _build/html
-
-# For e.g. serve the HTML docs locally
-cd _build/html
-python3 -m http.server
-```
-
-## Support
-
-Bugs and feature requests can be reported through [the issue tracker](https://github.com/ROCm/hipCUB/issues).
->>>>>>> 84b9d4d7
 
 ## Contributing
 

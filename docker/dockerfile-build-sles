# Parameters related to building hipcub
ARG base_image

FROM ${base_image}
LABEL maintainer="hipcub.maintainer@amd.com"

ARG user_uid

# Install dependent packages
# Dependencies:
# * hcc-config.cmake: pkg-config
# * libhsakmt.so: libnuma1
RUN zypper refresh && zypper -n install\
    sudo \
    ca-certificates \
    git \
    gcc-c++ \
    make \
    cmake \
    rpm-build \
    dpkg \
    libboost_program_options1_66_0-devel\
    libcxxtools9 \
<<<<<<< HEAD
    libnuma1
=======
    libnuma1 

>>>>>>> 55b70ddb

# docker pipeline runs containers with particular uid
# create a jenkins user with this specific uid so it can use sudo priviledges
# Grant any member of sudo group password-less sudo privileges
RUN useradd --create-home -u ${user_uid} -o -G video --shell /bin/bash jenkins && \
    echo '%video ALL=(ALL) NOPASSWD:ALL' | tee /etc/sudoers.d/sudo-nopasswd && \
    chmod 400 /etc/sudoers.d/sudo-nopasswd<|MERGE_RESOLUTION|>--- conflicted
+++ resolved
@@ -21,12 +21,7 @@
     dpkg \
     libboost_program_options1_66_0-devel\
     libcxxtools9 \
-<<<<<<< HEAD
-    libnuma1
-=======
     libnuma1 
-
->>>>>>> 55b70ddb
 
 # docker pipeline runs containers with particular uid
 # create a jenkins user with this specific uid so it can use sudo priviledges

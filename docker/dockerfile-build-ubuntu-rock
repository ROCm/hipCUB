# Parameters related to building hipCUB
ARG base_image

FROM ${base_image}
<<<<<<< HEAD
LABEL maintainer="saad.rahim@amd.com"
=======
LABEL maintainer="hipcub-maintainer@amd.com"
>>>>>>> 978fa97f

ARG user_uid

# Install dependent packages
# Dependencies:
# * hcc-config.cmake: pkg-config
# * tensile: python2.7, python-yaml
# * rocblas-test: gfortran, googletest
# * rocblas-bench: libboost-program-options-dev
# * libhsakmt.so: libnuma1
RUN apt-get update && DEBIAN_FRONTEND=noninteractive apt-get install -y --no-install-recommends \
    rock-dkms \
    sudo \
    ca-certificates \
    git \
    make \
    cmake \
    pkg-config \
    python2.7 \
    python-yaml \
    gfortran \
    libboost-program-options-dev \
    libnuma1 \
    && \
    apt-get clean && \
    rm -rf /var/lib/apt/lists/*

# docker pipeline runs containers with particular uid
# create a jenkins user with this specific uid so it can use sudo priviledges
# Grant any member of sudo group password-less sudo privileges
RUN useradd --create-home -u ${user_uid} -o -G sudo --shell /bin/bash jenkins && \
    mkdir -p /etc/sudoers.d/ && \
    echo '%sudo   ALL=(ALL) NOPASSWD:ALL' | tee /etc/sudoers.d/sudo-nopasswd<|MERGE_RESOLUTION|>--- conflicted
+++ resolved
@@ -2,11 +2,8 @@
 ARG base_image
 
 FROM ${base_image}
-<<<<<<< HEAD
-LABEL maintainer="saad.rahim@amd.com"
-=======
+
 LABEL maintainer="hipcub-maintainer@amd.com"
->>>>>>> 978fa97f
 
 ARG user_uid
 

// MIT License
//
// Copyright (c) 2020 Advanced Micro Devices, Inc. All rights reserved.
//
    // Permission is hereby granted, free of charge, to any person obtaining a copy
// of this software and associated documentation files (the "Software"), to deal
// in the Software without restriction, including without limitation the rights
// to use, copy, modify, merge, publish, distribute, sublicense, and/or sell
// copies of the Software, and to permit persons to whom the Software is
// furnished to do so, subject to the following conditions:
//
// The above copyright notice and this permission notice shall be included in all
// copies or substantial portions of the Software.
//
// THE SOFTWARE IS PROVIDED "AS IS", WITHOUT WARRANTY OF ANY KIND, EXPRESS OR
// IMPLIED, INCLUDING BUT NOT LIMITED TO THE WARRANTIES OF MERCHANTABILITY,
// FITNESS FOR A PARTICULAR PURPOSE AND NONINFRINGEMENT. IN NO EVENT SHALL THE
// AUTHORS OR COPYRIGHT HOLDERS BE LIABLE FOR ANY CLAIM, DAMAGES OR OTHER
// LIABILITY, WHETHER IN AN ACTION OF CONTRACT, TORT OR OTHERWISE, ARISING FROM,
// OUT OF OR IN CONNECTION WITH THE SOFTWARE OR THE USE OR OTHER DEALINGS IN THE
// SOFTWARE.

// CUB's implementation of single_pass_scan_operators has maybe uninitialized parameters,
// disable the warning because all warnings are threated as errors:
#ifdef __HIP_PLATFORM_NVIDIA__
    #pragma GCC diagnostic ignored "-Wmaybe-uninitialized"
#endif

#include "common_benchmark_header.hpp"

// HIP API
#include "hipcub/device/device_reduce.hpp"

#ifndef DEFAULT_N
const size_t DEFAULT_N = 1024 * 1024 * 32;
#endif

const unsigned int batch_size = 10;
const unsigned int warmup_size = 5;

template<class Key, class Value, class BinaryFunction>
void run_benchmark(benchmark::State& state, size_t max_length, hipStream_t stream, size_t size, BinaryFunction reduce_op)
{
    using key_type = Key;
    using value_type = Value;

    // Generate data
    std::vector<key_type> keys_input(size);

    unsigned int unique_count = 0;
    std::vector<size_t> key_counts = benchmark_utils::get_random_data<size_t>(100000, 1, max_length);
    size_t offset = 0;
    while(offset < size)
    {
        const size_t key_count = key_counts[unique_count % key_counts.size()];
        const size_t end = std::min(size, offset + key_count);
        for(size_t i = offset; i < end; i++)
        {
            keys_input[i] = unique_count;
        }

        unique_count++;
        offset += key_count;
    }

    std::vector<value_type> values_input(size);
    std::iota(values_input.begin(), values_input.end(), 0);

    key_type * d_keys_input;
    HIP_CHECK(hipMalloc(&d_keys_input, size * sizeof(key_type)));
    HIP_CHECK(
        hipMemcpy(
            d_keys_input, keys_input.data(),
            size * sizeof(key_type),
            hipMemcpyHostToDevice
        )
    );

    value_type * d_values_input;
    HIP_CHECK(hipMalloc(&d_values_input, size * sizeof(value_type)));
    HIP_CHECK(
        hipMemcpy(
            d_values_input, values_input.data(),
            size * sizeof(value_type),
            hipMemcpyHostToDevice
        )
    );

    key_type * d_unique_output;
    value_type * d_aggregates_output;
    unsigned int * d_unique_count_output;
    HIP_CHECK(hipMalloc(&d_unique_output, unique_count * sizeof(key_type)));
    HIP_CHECK(hipMalloc(&d_aggregates_output, unique_count * sizeof(value_type)));
    HIP_CHECK(hipMalloc(&d_unique_count_output, sizeof(unsigned int)));

    void * d_temporary_storage = nullptr;
    size_t temporary_storage_bytes = 0;

    HIP_CHECK(
        hipcub::DeviceReduce::ReduceByKey(
            nullptr, temporary_storage_bytes,
            d_keys_input, d_unique_output, d_values_input,
            d_aggregates_output,
            d_unique_count_output,
            reduce_op, size,
            stream
        )
    );

    HIP_CHECK(hipMalloc(&d_temporary_storage, temporary_storage_bytes));
    HIP_CHECK(hipDeviceSynchronize());

    // Warm-up
    for(size_t i = 0; i < warmup_size; i++)
    {
        HIP_CHECK(
            hipcub::DeviceReduce::ReduceByKey(
                d_temporary_storage, temporary_storage_bytes,
                d_keys_input,
                d_unique_output, d_values_input, d_aggregates_output,
                d_unique_count_output,
                reduce_op, size,
                stream
            )
        );
    }
    HIP_CHECK(hipDeviceSynchronize());

    for (auto _ : state)
    {
        auto start = std::chrono::high_resolution_clock::now();

        for(size_t i = 0; i < batch_size; i++)
        {
            HIP_CHECK(
                hipcub::DeviceReduce::ReduceByKey(
                    d_temporary_storage, temporary_storage_bytes,
                    d_keys_input,
                    d_unique_output, d_values_input, d_aggregates_output,
                    d_unique_count_output,
                    reduce_op, size,
                    stream
                )
            );
        }
        HIP_CHECK(hipStreamSynchronize(stream));

        auto end = std::chrono::high_resolution_clock::now();
        auto elapsed_seconds =
            std::chrono::duration_cast<std::chrono::duration<double>>(end - start);
        state.SetIterationTime(elapsed_seconds.count());
    }
    state.SetBytesProcessed(state.iterations() * batch_size * size * (sizeof(key_type) + sizeof(value_type)));
    state.SetItemsProcessed(state.iterations() * batch_size * size);

    HIP_CHECK(hipFree(d_temporary_storage));
    HIP_CHECK(hipFree(d_keys_input));
    HIP_CHECK(hipFree(d_values_input));
    HIP_CHECK(hipFree(d_unique_output));
    HIP_CHECK(hipFree(d_aggregates_output));
    HIP_CHECK(hipFree(d_unique_count_output));
}

#define CREATE_BENCHMARK(Key, Value, REDUCE_OP) \
benchmark::RegisterBenchmark( \
<<<<<<< HEAD
    (std::string("reduce_by_key") + "<Key Type:" #Key ",Value: Type" #Value ">" + \
        "(Random Number Range:[1, " + std::to_string(max_length) + "])" \
=======
    (std::string("reduce_by_key") + "<" #Key ", " #Value ", " #REDUCE_OP ">" + \
        "([1, " + std::to_string(max_length) + "])" \
>>>>>>> 1c18d332
    ).c_str(), \
    &run_benchmark<Key, Value, REDUCE_OP>, \
    max_length, stream, size, REDUCE_OP() \
)

#define CREATE_BENCHMARKS(REDUCE_OP) \
    CREATE_BENCHMARK(int, float, REDUCE_OP), \
    CREATE_BENCHMARK(int, double, REDUCE_OP), \
    CREATE_BENCHMARK(int, custom_double2, REDUCE_OP), \
    CREATE_BENCHMARK(int8_t, int8_t, REDUCE_OP), \
    CREATE_BENCHMARK(long long, float, REDUCE_OP), \
    CREATE_BENCHMARK(long long, double, REDUCE_OP)

void add_benchmarks(size_t max_length,
                    std::vector<benchmark::internal::Benchmark*>& benchmarks,
                    hipStream_t stream,
                    size_t size)
{
    using custom_double2 = benchmark_utils::custom_type<double, double>;

    std::vector<benchmark::internal::Benchmark*> bs =
    {
        CREATE_BENCHMARKS(hipcub::Sum),
        CREATE_BENCHMARK(long long, custom_double2, hipcub::Sum),
        CREATE_BENCHMARKS(hipcub::Min),
        #ifdef HIPCUB_ROCPRIM_API
        CREATE_BENCHMARK(long long, custom_double2, hipcub::Min),
        #endif
    };

    benchmarks.insert(benchmarks.end(), bs.begin(), bs.end());
}

int main(int argc, char *argv[])
{
    cli::Parser parser(argc, argv);
    parser.set_optional<size_t>("size", "size", DEFAULT_N, "number of values");
    parser.set_optional<int>("trials", "trials", -1, "number of iterations");
    parser.run_and_exit_if_error();

    // Parse argv
    benchmark::Initialize(&argc, argv);
    const size_t size = parser.get<size_t>("size");
    const int trials = parser.get<int>("trials");

    std::cout << "benchmark_device_reduce_by_key" << std::endl;

    // HIP
    hipStream_t stream = 0; // default
    hipDeviceProp_t devProp;
    int device_id = 0;
    HIP_CHECK(hipGetDevice(&device_id));
    HIP_CHECK(hipGetDeviceProperties(&devProp, device_id));
    std::cout << "[HIP] Device name: " << devProp.name << std::endl;

    // Add benchmarks
    std::vector<benchmark::internal::Benchmark*> benchmarks;
    add_benchmarks(1000, benchmarks, stream, size);
    add_benchmarks(10, benchmarks, stream, size);

    // Use manual timing
    for(auto& b : benchmarks)
    {
        b->UseManualTime();
        b->Unit(benchmark::kMillisecond);
    }

    // Force number of iterations
    if(trials > 0)
    {
        for(auto& b : benchmarks)
        {
            b->Iterations(trials);
        }
    }

    // Run benchmarks
    benchmark::RunSpecifiedBenchmarks();
    return 0;
}<|MERGE_RESOLUTION|>--- conflicted
+++ resolved
@@ -163,13 +163,8 @@
 
 #define CREATE_BENCHMARK(Key, Value, REDUCE_OP) \
 benchmark::RegisterBenchmark( \
-<<<<<<< HEAD
-    (std::string("reduce_by_key") + "<Key Type:" #Key ",Value: Type" #Value ">" + \
+    (std::string("reduce_by_key") + "<Key Type:" #Key ", Value:Type" #Value ", ReduceOp:" #REDUCE_OP ">" + \
         "(Random Number Range:[1, " + std::to_string(max_length) + "])" \
-=======
-    (std::string("reduce_by_key") + "<" #Key ", " #Value ", " #REDUCE_OP ">" + \
-        "([1, " + std::to_string(max_length) + "])" \
->>>>>>> 1c18d332
     ).c_str(), \
     &run_benchmark<Key, Value, REDUCE_OP>, \
     max_length, stream, size, REDUCE_OP() \

--- conflicted
+++ resolved
@@ -17,16 +17,13 @@
 
 ### Added
 * Add support for large indices in `hipcub::DeviceSegmentedReduce::*`. rocPRIM's backend provides support for all reduce variants, but CUB's does not have support yet for `DeviceSegmentedReduce::Arg*`, so large indices support has been excluded for these as well in hipCUB.
-<<<<<<< HEAD
+* Add -t smoke option in rtest.py. It will run a subset of tests such that the total test time is in 5 minutes. Use python3 ./rtest.py --test smoke or python3 ./rtest.py -t smoke to execute smoke test.
 * Add inplace overloads of `DeviceScan` functions.
 * Add inplace overloads of `DeviceSelect::Flagged` and `DeviceSelect::If`.
 * Add `DeviceReduce::TransformReduce`.
 * Add `DeviceSelect::UniqueByKey` overload with `equality_op`.
 * Add support for large indices in `DeviceSelect::UniqueByKey`.
 
-=======
-* Add -t smoke option in rtest.py. It will run a subset of tests such that the total test time is in 5 minutes. Use python3 ./rtest.py --test smoke or python3 ./rtest.py -t smoke to execute smoke test.
->>>>>>> 34de671d
 ### Changed
 * The NVIDIA backend now requires CUB, Thrust and libcu++ 2.4.0. If it is not found it will be downloaded from the NVIDIA CCCL repository.
 

# Changelog for hipCUB

Documentation for hipCUB is available at
[https://rocm.docs.amd.com/projects/hipCUB/en/latest/](https://rocm.docs.amd.com/projects/hipCUB/en/latest/).

<<<<<<< HEAD
## (Unreleased) hipCUB-2.13.1 for ROCm 6.1.0
=======
## (Unreleased) hipCUB-3.1.0 for ROCm 6.1.0
### Changed
- CUB backend references CUB and Thrust version 2.1.0.
- Updated `HIPCUB_HOST_WARP_THREADS` macro definition to match `host_warp_size` changes from rocPRIM 3.0.
- Implemented `__int128_t` and `__uint128_t` support for radix_sort.
### Fixed
- Fixed build issues with `rmake.py` on Windows when using VS 2017 15.8 or later due to a breaking fix with extended aligned storage.
>>>>>>> 84b9d4d7

### Changes

* CUB backend references CUB and Thrust version 2.1.0
* Updated the `HIPCUB_HOST_WARP_THREADS` macro definition to match `host_warp_size` changes
  from rocPRIM 3.0
* Implemented `__int128_t` and `__uint128_t` support for `radix_sort`

### Fixes

* Build issues with `rmake.py` on Windows when using Visual Studio 2017 15.8 or later (due to a
  breaking fix with extended aligned storage)

### Additions

* Interface `DeviceMemcpy::Batched` for batched memcpy from rocPRIM and CUB

## hipCUB-2.13.1 for ROCm 5.7.0

### Changes

<<<<<<< HEAD
- CUB backend references CUB and Thrust version 2.0.1.
- Fixed `DeviceSegmentedReduce::ArgMin` and `DeviceSegmentedReduce::ArgMax` by returning the segment-relative index instead of the absolute one.
- Fixed `DeviceSegmentedReduce::ArgMin` for inputs where the segment minimum is smaller than the value returned for empty segments. An equivalent fix is applied to `DeviceSegmentedReduce::ArgMax`.
- Removed `DOWNLOAD_ROCPRIM`, forcing rocPRIM to download can be done with `DEPENDENCIES_FORCE_DOWNLOAD`.

### Known issues

* `debug_synchronous` no longer works on the CUDA platform; use `CUB_DEBUG_SYNC` instead
* `DeviceReduce::Sum` doesn't compile on the CUDA platform for mixed extended-floating-point or
  floating-point InputT and OutputT types
* `DeviceHistogram::HistogramEven` fails on CUDA platform for `[LevelT, SampleIteratorT] = [int, int]`.
* `DeviceHistogram::MultiHistogramEven` fails on CUDA platform for `[LevelT, SampleIteratorT] = [int, int/unsigned short/float/double]` and `[LevelT, SampleIteratorT] = [float, double]`.

## hipCUB-2.13.1 for ROCm 5.5.0

### Additions

* Benchmarks for `BlockShuffle`, `BlockLoad`, and `BlockStore`

### Changes

* The CUB backend references CUB and Thrust version 1.17.2
* Improved benchmark coverage for:
  * `BlockScan` by adding `ExclusiveScan`
  * `BlockRadixSort` by adding `SortBlockedToStriped`
  * `WarpScan` by adding `Broadcast`
* Removed references to, and workarounds for, the deprecated hcc

### Known issues

* `BlockRadixRankMatch` is currently broken for the rocPRIM backend
* `BlockRadixRankMatch` with a warp size that does not divide exactly by the block size is broken for
  the CUB backend

## hipCUB-2.13.0 for ROCm 5.4.0

### Additions

* CMake functionality improves build parallelism for the test suite that splits compilation units by
function or parameters
* New overload for `BlockAdjacentDifference::SubtractLeftPartialTile`, which takes a predecessor item

### Changes

* Improved build parallelism of the test suite by splitting up large compilation units for `DeviceRadixSort`, `DeviceSegmentedRadixSort`, and `DeviceSegmentedSort`
* The CUB backend references CUB and Thrust version 1.17.1

### Known issues

* `BlockRadixRankMatch` is currently broken for the rocPRIM backend
* `BlockRadixRankMatch` with a warp size that does not divide exactly by the block size is broken for
  the CUB backend
=======
## hipCUB-3.0.0 for ROCm 6.0.0
### Changed
- Removed `DOWNLOAD_ROCPRIM`, forcing rocPRIM to download can be done with `DEPENDENCIES_FORCE_DOWNLOAD`.

## hipCUB-2.13.2 for ROCm 5.7.0
### Changed
- CUB backend references CUB and Thrust version 2.0.1.
- Fixed `DeviceSegmentedReduce::ArgMin` and `DeviceSegmentedReduce::ArgMax` by returning the segment-relative index instead of the absolute one.
- Fixed `DeviceSegmentedReduce::ArgMin` for inputs where the segment minimum is smaller than the value returned for empty segments. An equivalent fix is applied to `DeviceSegmentedReduce::ArgMax`.
### Known Issues
- `debug_synchronous` no longer works on CUDA platform. `CUB_DEBUG_SYNC` should be used to enable those checks.
- `DeviceReduce::Sum` does not compile on CUDA platform for mixed extended-floating-point/floating-point InputT and OutputT types.
- `DeviceHistogram::HistogramEven` fails on CUDA platform for `[LevelT, SampleIteratorT] = [int, int]`.
- `DeviceHistogram::MultiHistogramEven` fails on CUDA platform for `[LevelT, SampleIteratorT] = [int, int/unsigned short/float/double]` and `[LevelT, SampleIteratorT] = [float, double]`.

## hipCUB-2.13.1 for ROCm 5.5.0
### Added
- Benchmarks for `BlockShuffle`, `BlockLoad`, and `BlockStore`.
### Changed
- CUB backend references CUB and Thrust version 1.17.2.
- Improved benchmark coverage of `BlockScan` by adding `ExclusiveScan`, benchmark coverage of `BlockRadixSort` by adding `SortBlockedToStriped`, and benchmark coverage of `WarpScan` by adding `Broadcast`.
- Removed references to and workarounds for deprecated hcc
### Known Issues
- `BlockRadixRankMatch` is currently broken under the rocPRIM backend.
- `BlockRadixRankMatch` with a warp size that does not exactly divide the block size is broken under the CUB backend.

## hipCUB-2.13.0 for ROCm 5.4.0
### Added
- CMake functionality to improve build parallelism of the test suite that splits compilation units by
function or by parameters.
- New overload for `BlockAdjacentDifference::SubtractLeftPartialTile` that takes a predecessor item.
### Changed
- Improved build parallelism of the test suite by splitting up large compilation units for `DeviceRadixSort`, 
`DeviceSegmentedRadixSort` and `DeviceSegmentedSort`.
- CUB backend references CUB and Thrust version 1.17.1.

### Known Issues
- `BlockRadixRankMatch` is currently broken under the rocPRIM backend.
- `BlockRadixRankMatch` with a warp size that does not exactly divide the block size is broken under the CUB backend.
>>>>>>> 84b9d4d7

## hipCUB-2.12.0 for ROCm 5.3.0

### Additions

* `UniqueByKey` device algorithm
* `SubtractLeft`, `SubtractLeftPartialTile`, `SubtractRight`, and `SubtractRightPartialTile` overload in
  `BlockAdjacentDifference`
  * The old overloads (`FlagHeads`, `FlagTails`, `FlagHeadsAndTails`) are deprecated
* `DeviceAdjacentDifference` algorithm
* Extended benchmark suite of `DeviceHistogram`, `DeviceScan`, `DevicePartition`, `DeviceReduce`,
`DeviceSegmentedReduce`, `DeviceSegmentedRadixSort`, `DeviceRadixSort`, `DeviceSpmv`,
`DeviceMergeSort`, and `DeviceSegmentedSort`

### Changes

* Obsolete type traits defined in `util_type.hpp`; use the standard library equivalents instead
* CUB backend references CUB and Thrust version 1.16.0
* `DeviceRadixSort` `num_items` parameter type is now templated instead of being an int
  * If an integral type with a maximum size of 4 bytes is passed (an int), the former logic applies;
    otherwise, the algorithm uses a larger indexing type that makes it possible to sort input data over
    $2^{32}$ elements

## hipCUB-2.11.1 for ROCm 5.2.0

### Additions

* Packages for tests and benchmark executables on all supported operating systems using CPack

## hipCUB-2.11.0 for ROCm 5.1.0

### Additions

* Device segmented sort
* `WarpMergeSort`, `WarpMask`, and thread sort from CUB 1.15.0 are supported in hipCUB
* Device three-way partition

### Changes

* `device_scan` and `device_segmented_scan`: `inclusive_scan` now uses the `input-type` as
  `accumulator-type`; `exclusive_scan` uses `initial-value-type`.
  * This changes the behavior of:
    * Small-size input types with large-size output types (e.g., short input, int output)
    * Low-res input with high-res output (e.g., float input, double output)
* Block merge sort no longer supports non-power of two block sizes

### Known issues

* Grid unit test hangs on HIP for Windows

## hipCUB-2.10.13 for ROCm 5.0.0

### Fixes

* Added missing includes to `hipcub.hpp`

### Additions

* Bfloat16 support to test cases (`device_reduce` and `device_radix_sort`)
* Device merge sort
* Block merge sort
* API update to CUB 1.14.0

### Changes

* The `SetupNVCC.cmake` automatic target selector selects all of the capabilities for all available cards
  with the NVIDIA backend

## hipCUB-2.10.12 for ROCm 4.5.0

### Additions

* Initial HIP on Windows support

### Changes

* Packaging changed to a development package (named `hipcub-dev` for `.deb` packages and
  `hipcub-devel` for `.rpm` packages). Because hipCUB is a header-only library, there is no runtime
  package. To aid in the transition, the development package sets the `provides` field to `hipcub`, so
  existing packages that are dependent on hipCUB can continue to work. This `provides` feature is
  introduced as a deprecated feature because it will be removed in a future ROCm release.

## hipCUB-2.10.11 for ROCm 4.4.0

### Additions

* gfx1030 support added
* AddressSanitizer build option

### Fixes

* `BlockRadixRank` unit test failure

## hipCUB-2.10.10 for ROCm 4.3.0

### Additions

* `DiscardOutputIterator` to backend header

## hipCUB-2.10.9 for ROCm 4.2.0

### Additions

* Support for `TexObjInputIterator` and `TexRefInputIterator`
* Support for `DevicePartition`

### Changes

* The minimum CMake version required is now 3.10.2
* The CUB backend has been updated to 1.11.0

### Fixes

* Benchmark build
* NVCC build

## hipCUB-2.10.8 for ROCm 4.1.0

### Added

* Support for `DiscardOutputIterator`

## hipCUB-2.10.7 for ROCm 4.0.0

* No changes

## hipCUB-2.10.6 for ROCm 3.10

* No changes

## hipCUB-2.10.5 for ROCm 3.9.0

* No changes

## hipCUB-2.10.4 for ROCm 3.8.0

* No changes

## hipCUB-2.10.3 for ROCm 3.7.0

* No changes

## hipCUB-2.10.2 for ROCm 3.6.0

* No changes

## hipCUB-2.10.1 for ROCm 3.5.0

### Additions

* Improved tests with fixed and random seeds for test data

### Changes

* Switched to hip-clang as default compiler
* CMake searches for rocPRIM locally first and, if not found, downloads it from GitHub

### Deprecations

* HCC build

### Known issues

* The following unit test failures (due to issues in ROCclr runtime) have been observed:
  * `BlockDiscontinuity`
  * `BlockExchange`
  * `BlockHistogram`
  * `BlockRadixSort`
  * `BlockReduce`
  * `BlockScan`<|MERGE_RESOLUTION|>--- conflicted
+++ resolved
@@ -3,17 +3,7 @@
 Documentation for hipCUB is available at
 [https://rocm.docs.amd.com/projects/hipCUB/en/latest/](https://rocm.docs.amd.com/projects/hipCUB/en/latest/).
 
-<<<<<<< HEAD
-## (Unreleased) hipCUB-2.13.1 for ROCm 6.1.0
-=======
 ## (Unreleased) hipCUB-3.1.0 for ROCm 6.1.0
-### Changed
-- CUB backend references CUB and Thrust version 2.1.0.
-- Updated `HIPCUB_HOST_WARP_THREADS` macro definition to match `host_warp_size` changes from rocPRIM 3.0.
-- Implemented `__int128_t` and `__uint128_t` support for radix_sort.
-### Fixed
-- Fixed build issues with `rmake.py` on Windows when using VS 2017 15.8 or later due to a breaking fix with extended aligned storage.
->>>>>>> 84b9d4d7
 
 ### Changes
 
@@ -31,15 +21,22 @@
 
 * Interface `DeviceMemcpy::Batched` for batched memcpy from rocPRIM and CUB
 
-## hipCUB-2.13.1 for ROCm 5.7.0
-
-### Changes
-
-<<<<<<< HEAD
-- CUB backend references CUB and Thrust version 2.0.1.
-- Fixed `DeviceSegmentedReduce::ArgMin` and `DeviceSegmentedReduce::ArgMax` by returning the segment-relative index instead of the absolute one.
-- Fixed `DeviceSegmentedReduce::ArgMin` for inputs where the segment minimum is smaller than the value returned for empty segments. An equivalent fix is applied to `DeviceSegmentedReduce::ArgMax`.
-- Removed `DOWNLOAD_ROCPRIM`, forcing rocPRIM to download can be done with `DEPENDENCIES_FORCE_DOWNLOAD`.
+## hipCUB-3.0.0 for ROCm 6.0.0
+
+### Changes
+
+* Removed `DOWNLOAD_ROCPRIM`
+  * You can force rocPRIM to download using `DEPENDENCIES_FORCE_DOWNLOAD`
+
+## hipCUB-2.13.2 for ROCm 5.7.0
+
+### Changes
+
+* CUB backend references CUB and Thrust version 2.0.1.
+* Fixed `DeviceSegmentedReduce::ArgMin` and `DeviceSegmentedReduce::ArgMax` by returning the
+  segment-relative index instead of the absolute one
+* Fixed `DeviceSegmentedReduce::ArgMin` for inputs where the segment minimum is smaller than the
+  value returned for empty segments; an equivalent fix is applied to `DeviceSegmentedReduce::ArgMax`
 
 ### Known issues
 
@@ -47,7 +44,9 @@
 * `DeviceReduce::Sum` doesn't compile on the CUDA platform for mixed extended-floating-point or
   floating-point InputT and OutputT types
 * `DeviceHistogram::HistogramEven` fails on CUDA platform for `[LevelT, SampleIteratorT] = [int, int]`.
-* `DeviceHistogram::MultiHistogramEven` fails on CUDA platform for `[LevelT, SampleIteratorT] = [int, int/unsigned short/float/double]` and `[LevelT, SampleIteratorT] = [float, double]`.
+* `DeviceHistogram::MultiHistogramEven` fails on CUDA platform for
+  `[LevelT, SampleIteratorT] = [int, int/unsigned short/float/double]` and
+  `[LevelT, SampleIteratorT] = [float, double]`
 
 ## hipCUB-2.13.1 for ROCm 5.5.0
 
@@ -88,47 +87,6 @@
 * `BlockRadixRankMatch` is currently broken for the rocPRIM backend
 * `BlockRadixRankMatch` with a warp size that does not divide exactly by the block size is broken for
   the CUB backend
-=======
-## hipCUB-3.0.0 for ROCm 6.0.0
-### Changed
-- Removed `DOWNLOAD_ROCPRIM`, forcing rocPRIM to download can be done with `DEPENDENCIES_FORCE_DOWNLOAD`.
-
-## hipCUB-2.13.2 for ROCm 5.7.0
-### Changed
-- CUB backend references CUB and Thrust version 2.0.1.
-- Fixed `DeviceSegmentedReduce::ArgMin` and `DeviceSegmentedReduce::ArgMax` by returning the segment-relative index instead of the absolute one.
-- Fixed `DeviceSegmentedReduce::ArgMin` for inputs where the segment minimum is smaller than the value returned for empty segments. An equivalent fix is applied to `DeviceSegmentedReduce::ArgMax`.
-### Known Issues
-- `debug_synchronous` no longer works on CUDA platform. `CUB_DEBUG_SYNC` should be used to enable those checks.
-- `DeviceReduce::Sum` does not compile on CUDA platform for mixed extended-floating-point/floating-point InputT and OutputT types.
-- `DeviceHistogram::HistogramEven` fails on CUDA platform for `[LevelT, SampleIteratorT] = [int, int]`.
-- `DeviceHistogram::MultiHistogramEven` fails on CUDA platform for `[LevelT, SampleIteratorT] = [int, int/unsigned short/float/double]` and `[LevelT, SampleIteratorT] = [float, double]`.
-
-## hipCUB-2.13.1 for ROCm 5.5.0
-### Added
-- Benchmarks for `BlockShuffle`, `BlockLoad`, and `BlockStore`.
-### Changed
-- CUB backend references CUB and Thrust version 1.17.2.
-- Improved benchmark coverage of `BlockScan` by adding `ExclusiveScan`, benchmark coverage of `BlockRadixSort` by adding `SortBlockedToStriped`, and benchmark coverage of `WarpScan` by adding `Broadcast`.
-- Removed references to and workarounds for deprecated hcc
-### Known Issues
-- `BlockRadixRankMatch` is currently broken under the rocPRIM backend.
-- `BlockRadixRankMatch` with a warp size that does not exactly divide the block size is broken under the CUB backend.
-
-## hipCUB-2.13.0 for ROCm 5.4.0
-### Added
-- CMake functionality to improve build parallelism of the test suite that splits compilation units by
-function or by parameters.
-- New overload for `BlockAdjacentDifference::SubtractLeftPartialTile` that takes a predecessor item.
-### Changed
-- Improved build parallelism of the test suite by splitting up large compilation units for `DeviceRadixSort`, 
-`DeviceSegmentedRadixSort` and `DeviceSegmentedSort`.
-- CUB backend references CUB and Thrust version 1.17.1.
-
-### Known Issues
-- `BlockRadixRankMatch` is currently broken under the rocPRIM backend.
-- `BlockRadixRankMatch` with a warp size that does not exactly divide the block size is broken under the CUB backend.
->>>>>>> 84b9d4d7
 
 ## hipCUB-2.12.0 for ROCm 5.3.0
 

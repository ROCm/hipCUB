--- conflicted
+++ resolved
@@ -1,9 +1,8 @@
 # Change Log for hipCUB
 
 See README.md on how to build the hipCUB documentation using Doxygen.
-<<<<<<< HEAD
 
-## (Unreleased) hipCUB-2.11.0 for ROCm 5.2.0
+## (Unreleased) hipCUB-2.12.0 for ROCm 5.2.0
 ### Added
 - UniqueByKey device algorithm
 - SubtractLeft, SubtractLeftPartialTile, SubtractRight, SubtractRightPartialTile overloads in BlockAdjacentDifference.
@@ -16,13 +15,7 @@
   - If an integral type with a size at most 4 bytes is passed (i.e. an int), the former logic applies.
   - Otherwise the algorithm uses a larger indexing type that makes it possible to sort input data over 2**32 elements.
 
-## (Released) hipCUB-2.10.14 for ROCm 5.1.0
-=======
-## (Unreleased) hipCUB-2.11.1 for ROCm 5.2.0
-### Added
-- Packages for tests and benchmark executable on all supported OSes using CPack.
-## (Unreleased) hipCUB-2.11.0 for ROCm 5.1.0
->>>>>>> f8839adf
+## (Released) hipCUB-2.11.0 for ROCm 5.1.0
 ### Added
 - Device segmented sort
 - Warp merge sort, WarpMask and thread sort from cub 1.15.0 supported in hipCUB

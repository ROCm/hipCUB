# MIT License
#
# Copyright (c) 2017-2020 Advanced Micro Devices, Inc. All rights reserved.
#
# Permission is hereby granted, free of charge, to any person obtaining a copy
# of this software and associated documentation files (the "Software"), to deal
# in the Software without restriction, including without limitation the rights
# to use, copy, modify, merge, publish, distribute, sublicense, and/or sell
# copies of the Software, and to permit persons to whom the Software is
# furnished to do so, subject to the following conditions:
#
# The above copyright notice and this permission notice shall be included in all
# copies or substantial portions of the Software.
#
# THE SOFTWARE IS PROVIDED "AS IS", WITHOUT WARRANTY OF ANY KIND, EXPRESS OR
# IMPLIED, INCLUDING BUT NOT LIMITED TO THE WARRANTIES OF MERCHANTABILITY,
# FITNESS FOR A PARTICULAR PURPOSE AND NONINFRINGEMENT. IN NO EVENT SHALL THE
# AUTHORS OR COPYRIGHT HOLDERS BE LIABLE FOR ANY CLAIM, DAMAGES OR OTHER
# LIABILITY, WHETHER IN AN ACTION OF CONTRACT, TORT OR OTHERWISE, ARISING FROM,
# OUT OF OR IN CONNECTION WITH THE SOFTWARE OR THE USE OR OTHER DEALINGS IN THE
# SOFTWARE.

# ###########################
# hipCUB dependencies
# ###########################

# HIP dependency is handled earlier in the project cmake file
# when VerifyCompiler.cmake is included.

# For downloading, building, and installing required dependencies
include(cmake/DownloadProject.cmake)

# GIT
find_package(Git REQUIRED)
if (NOT Git_FOUND)
  message(FATAL_ERROR "Please ensure Git is installed on the system")
endif()

# CUB (only for CUDA platform)
if(HIP_COMPILER STREQUAL "nvcc")

  if(NOT DOWNLOAD_CUB)
    find_package(cub QUIET)
    find_package(thrust QUIET)
  endif()

  if(NOT DEFINED CUB_INCLUDE_DIR)
    file(
      DOWNLOAD https://github.com/NVIDIA/cub/archive/1.15.0.zip
      ${CMAKE_CURRENT_BINARY_DIR}/cub-1.15.0.zip
      STATUS cub_download_status LOG cub_download_log
    )
    list(GET cub_download_status 0 cub_download_error_code)
    if(cub_download_error_code)
      message(FATAL_ERROR "Error: downloading "
        "https://github.com/NVIDIA/cub/archive/1.15.0.zip failed "
        "error_code: ${cub_download_error_code} "
        "log: ${cub_download_log} "
      )
    endif()

    execute_process(
      COMMAND ${CMAKE_COMMAND} -E tar xzf ${CMAKE_CURRENT_BINARY_DIR}/cub-1.15.0.zip
      WORKING_DIRECTORY ${CMAKE_CURRENT_BINARY_DIR}
      RESULT_VARIABLE cub_unpack_error_code
    )
    if(cub_unpack_error_code)
      message(FATAL_ERROR "Error: unpacking ${CMAKE_CURRENT_BINARY_DIR}/cub-1.15.0.zip failed")
    endif()
    set(CUB_INCLUDE_DIR ${CMAKE_CURRENT_BINARY_DIR}/cub-1.15.0/ CACHE PATH "")
  endif()

  if(NOT DEFINED THRUST_INCLUDE_DIR)
    file(
      DOWNLOAD https://github.com/NVIDIA/thrust/archive/1.15.0.zip
      ${CMAKE_CURRENT_BINARY_DIR}/thrust-1.15.0.zip
      STATUS thrust_download_status LOG thrust_download_log
    )
    list(GET thrust_download_status 0 thrust_download_error_code)
    if(thrust_download_error_code)
      message(FATAL_ERROR "Error: downloading "
        "https://github.com/NVIDIA/thrust/archive/1.15.0.zip failed "
        "error_code: ${thrust_download_error_code} "
        "log: ${thrust_download_log} "
      )
    endif()

    execute_process(
      COMMAND ${CMAKE_COMMAND} -E tar xzf ${CMAKE_CURRENT_BINARY_DIR}/thrust-1.15.0.zip
      WORKING_DIRECTORY ${CMAKE_CURRENT_BINARY_DIR}
      RESULT_VARIABLE thrust_unpack_error_code
    )
    if(thrust_unpack_error_code)
      message(FATAL_ERROR "Error: unpacking ${CMAKE_CURRENT_BINARY_DIR}/thrust-1.15.0.zip failed")
    endif()
    set(THRUST_INCLUDE_DIR ${CMAKE_CURRENT_BINARY_DIR}/thrust-1.15.0/ CACHE PATH "")
  endif()
else()
  # rocPRIM (only for ROCm platform)
  if(NOT DOWNLOAD_ROCPRIM)
    find_package(rocprim)
  endif()
  if(NOT rocprim_FOUND)
    message(STATUS "Downloading and building rocprim.")
    download_project(
      PROJ                rocprim
      GIT_REPOSITORY      https://github.com/ROCmSoftwarePlatform/rocPRIM.git
      GIT_TAG             develop
      GIT_SHALLOW         TRUE
      INSTALL_DIR         ${CMAKE_CURRENT_BINARY_DIR}/deps/rocprim
      CMAKE_ARGS          -DBUILD_TEST=OFF -DCMAKE_INSTALL_PREFIX=<INSTALL_DIR> -DCMAKE_PREFIX_PATH=/opt/rocm
      LOG_DOWNLOAD        TRUE
      LOG_CONFIGURE       TRUE
      LOG_BUILD           TRUE
      LOG_INSTALL         TRUE
      BUILD_PROJECT       TRUE
      UPDATE_DISCONNECTED TRUE # Never update automatically from the remote repository
    )
    find_package(rocprim REQUIRED CONFIG PATHS ${CMAKE_CURRENT_BINARY_DIR}/deps/rocprim NO_DEFAULT_PATH)
  endif()
endif()

# Test dependencies
if(BUILD_TEST)
  if(NOT DEPENDENCIES_FORCE_DOWNLOAD)
    # Google Test (https://github.com/google/googletest)
    find_package(GTest QUIET)
  endif()

  if(NOT TARGET GTest::GTest AND NOT TARGET GTest::gtest)
    message(STATUS "GTest not found or force download GTest on. Downloading and building GTest.")
    # Google Test (https://github.com/google/googletest)
    if(CMAKE_CXX_COMPILER MATCHES ".*/hipcc$|.*/nvcc$")
      # hip-clang cannot compile googletest for some reason
      set(COMPILER_OVERRIDE "-DCMAKE_CXX_COMPILER=g++")
    endif()
    set(GTEST_ROOT ${CMAKE_CURRENT_BINARY_DIR}/gtest CACHE PATH "")
    download_project(
      PROJ                googletest
      GIT_REPOSITORY      https://github.com/google/googletest.git
      GIT_TAG             release-1.11.0
      GIT_SHALLOW         TRUE
      INSTALL_DIR         ${GTEST_ROOT}
      CMAKE_ARGS          -DBUILD_GTEST=ON -DINSTALL_GTEST=ON -Dgtest_force_shared_crt=ON -DBUILD_SHARED_LIBS=ON -DCMAKE_INSTALL_PREFIX=<INSTALL_DIR> ${COMPILER_OVERRIDE}
      LOG_DOWNLOAD        TRUE
      LOG_CONFIGURE       TRUE
      LOG_BUILD           TRUE
      LOG_INSTALL         TRUE
      BUILD_PROJECT       TRUE
      UPDATE_DISCONNECTED TRUE # Never update automatically from the remote repository
    )
    find_package(GTest REQUIRED)
  endif()
endif()

# Benchmark dependencies
if(BUILD_BENCHMARK)
  # Google Benchmark (https://github.com/google/benchmark.git)
  find_package(benchmark QUIET)

  if(NOT benchmark_FOUND)
    message(STATUS "Google Benchmark not found or force download Google Benchmark on. Downloading and building Google Benchmark.")
    if(CMAKE_CONFIGURATION_TYPES)
      message(FATAL_ERROR "DownloadProject.cmake doesn't support multi-configuration generators.")
    endif()
    set(GOOGLEBENCHMARK_ROOT ${CMAKE_CURRENT_BINARY_DIR}/deps/googlebenchmark CACHE PATH "")
    if(CMAKE_CXX_COMPILER MATCHES ".*/hipcc$")
      # hip-clang cannot compile googlebenchmark for some reason
      set(COMPILER_OVERRIDE "-DCMAKE_CXX_COMPILER=g++")
    endif()

    download_project(
      PROJ           googlebenchmark
      GIT_REPOSITORY https://github.com/google/benchmark.git
      GIT_TAG        v1.6.1
      INSTALL_DIR    ${GOOGLEBENCHMARK_ROOT}
      CMAKE_ARGS     -DCMAKE_BUILD_TYPE=${CMAKE_BUILD_TYPE} -DBUILD_SHARED_LIBS=${BUILD_SHARED_LIBS} -DBENCHMARK_ENABLE_TESTING=OFF -DCMAKE_INSTALL_PREFIX=<INSTALL_DIR> -DCMAKE_CXX_STANDARD=14 ${COMPILER_OVERRIDE}
      LOG_DOWNLOAD   TRUE
      LOG_CONFIGURE  TRUE
      LOG_BUILD      TRUE
      LOG_INSTALL    TRUE
      BUILD_PROJECT  TRUE
      ${UPDATE_DISCONNECTED_IF_AVAILABLE}
    )
  endif()
<<<<<<< HEAD
=======
  # Download, build and install googlebenchmark library
  set(GOOGLEBENCHMARK_ROOT ${CMAKE_CURRENT_BINARY_DIR}/googlebenchmark CACHE PATH "")
  download_project(
    PROJ           googlebenchmark
    GIT_REPOSITORY https://github.com/google/benchmark.git
    GIT_TAG        v1.6.1
    GIT_SHALLOW    TRUE
    INSTALL_DIR    ${GOOGLEBENCHMARK_ROOT}
    CMAKE_ARGS     -DCMAKE_BUILD_TYPE=RELEASE -DBENCHMARK_ENABLE_TESTING=OFF -DBUILD_SHARED_LIBS=OFF -DCMAKE_INSTALL_PREFIX=<INSTALL_DIR> ${COMPILER_OVERRIDE}
    LOG_DOWNLOAD   TRUE
    LOG_CONFIGURE  TRUE
    LOG_BUILD      TRUE
    LOG_INSTALL    TRUE
    BUILD_PROJECT  TRUE
    ${UPDATE_DISCONNECTED_IF_AVAILABLE}
  )
>>>>>>> da8e593e
  find_package(benchmark REQUIRED CONFIG PATHS ${GOOGLEBENCHMARK_ROOT})
endif()<|MERGE_RESOLUTION|>--- conflicted
+++ resolved
@@ -46,54 +46,54 @@
 
   if(NOT DEFINED CUB_INCLUDE_DIR)
     file(
-      DOWNLOAD https://github.com/NVIDIA/cub/archive/1.15.0.zip
-      ${CMAKE_CURRENT_BINARY_DIR}/cub-1.15.0.zip
+      DOWNLOAD https://github.com/NVIDIA/cub/archive/1.16.0.zip
+      ${CMAKE_CURRENT_BINARY_DIR}/cub-1.16.0.zip
       STATUS cub_download_status LOG cub_download_log
     )
     list(GET cub_download_status 0 cub_download_error_code)
     if(cub_download_error_code)
       message(FATAL_ERROR "Error: downloading "
-        "https://github.com/NVIDIA/cub/archive/1.15.0.zip failed "
+        "https://github.com/NVIDIA/cub/archive/1.16.0.zip failed "
         "error_code: ${cub_download_error_code} "
         "log: ${cub_download_log} "
       )
     endif()
 
     execute_process(
-      COMMAND ${CMAKE_COMMAND} -E tar xzf ${CMAKE_CURRENT_BINARY_DIR}/cub-1.15.0.zip
+      COMMAND ${CMAKE_COMMAND} -E tar xzf ${CMAKE_CURRENT_BINARY_DIR}/cub-1.16.0.zip
       WORKING_DIRECTORY ${CMAKE_CURRENT_BINARY_DIR}
       RESULT_VARIABLE cub_unpack_error_code
     )
     if(cub_unpack_error_code)
-      message(FATAL_ERROR "Error: unpacking ${CMAKE_CURRENT_BINARY_DIR}/cub-1.15.0.zip failed")
+      message(FATAL_ERROR "Error: unpacking ${CMAKE_CURRENT_BINARY_DIR}/cub-1.16.0.zip failed")
     endif()
-    set(CUB_INCLUDE_DIR ${CMAKE_CURRENT_BINARY_DIR}/cub-1.15.0/ CACHE PATH "")
+    set(CUB_INCLUDE_DIR ${CMAKE_CURRENT_BINARY_DIR}/cub-1.16.0/ CACHE PATH "")
   endif()
 
   if(NOT DEFINED THRUST_INCLUDE_DIR)
     file(
-      DOWNLOAD https://github.com/NVIDIA/thrust/archive/1.15.0.zip
-      ${CMAKE_CURRENT_BINARY_DIR}/thrust-1.15.0.zip
+      DOWNLOAD https://github.com/NVIDIA/thrust/archive/1.16.0.zip
+      ${CMAKE_CURRENT_BINARY_DIR}/thrust-1.16.0.zip
       STATUS thrust_download_status LOG thrust_download_log
     )
     list(GET thrust_download_status 0 thrust_download_error_code)
     if(thrust_download_error_code)
       message(FATAL_ERROR "Error: downloading "
-        "https://github.com/NVIDIA/thrust/archive/1.15.0.zip failed "
+        "https://github.com/NVIDIA/thrust/archive/1.16.0.zip failed "
         "error_code: ${thrust_download_error_code} "
         "log: ${thrust_download_log} "
       )
     endif()
 
     execute_process(
-      COMMAND ${CMAKE_COMMAND} -E tar xzf ${CMAKE_CURRENT_BINARY_DIR}/thrust-1.15.0.zip
+      COMMAND ${CMAKE_COMMAND} -E tar xzf ${CMAKE_CURRENT_BINARY_DIR}/thrust-1.16.0.zip
       WORKING_DIRECTORY ${CMAKE_CURRENT_BINARY_DIR}
       RESULT_VARIABLE thrust_unpack_error_code
     )
     if(thrust_unpack_error_code)
-      message(FATAL_ERROR "Error: unpacking ${CMAKE_CURRENT_BINARY_DIR}/thrust-1.15.0.zip failed")
+      message(FATAL_ERROR "Error: unpacking ${CMAKE_CURRENT_BINARY_DIR}/thrust-1.16.0.zip failed")
     endif()
-    set(THRUST_INCLUDE_DIR ${CMAKE_CURRENT_BINARY_DIR}/thrust-1.15.0/ CACHE PATH "")
+    set(THRUST_INCLUDE_DIR ${CMAKE_CURRENT_BINARY_DIR}/thrust-1.16.0/ CACHE PATH "")
   endif()
 else()
   # rocPRIM (only for ROCm platform)
@@ -155,7 +155,12 @@
 
 # Benchmark dependencies
 if(BUILD_BENCHMARK)
+  message(STATUS "Downloading and building Google Benchmark.")
+  if(CMAKE_CXX_COMPILER MATCHES ".*/hipcc$|.*/nvcc$")
+    # hip-clang cannot compile googlebenchmark for some reason
+    set(COMPILER_OVERRIDE "-DCMAKE_CXX_COMPILER=g++")
   # Google Benchmark (https://github.com/google/benchmark.git)
+  endif()
   find_package(benchmark QUIET)
 
   if(NOT benchmark_FOUND)
@@ -183,24 +188,5 @@
       ${UPDATE_DISCONNECTED_IF_AVAILABLE}
     )
   endif()
-<<<<<<< HEAD
-=======
-  # Download, build and install googlebenchmark library
-  set(GOOGLEBENCHMARK_ROOT ${CMAKE_CURRENT_BINARY_DIR}/googlebenchmark CACHE PATH "")
-  download_project(
-    PROJ           googlebenchmark
-    GIT_REPOSITORY https://github.com/google/benchmark.git
-    GIT_TAG        v1.6.1
-    GIT_SHALLOW    TRUE
-    INSTALL_DIR    ${GOOGLEBENCHMARK_ROOT}
-    CMAKE_ARGS     -DCMAKE_BUILD_TYPE=RELEASE -DBENCHMARK_ENABLE_TESTING=OFF -DBUILD_SHARED_LIBS=OFF -DCMAKE_INSTALL_PREFIX=<INSTALL_DIR> ${COMPILER_OVERRIDE}
-    LOG_DOWNLOAD   TRUE
-    LOG_CONFIGURE  TRUE
-    LOG_BUILD      TRUE
-    LOG_INSTALL    TRUE
-    BUILD_PROJECT  TRUE
-    ${UPDATE_DISCONNECTED_IF_AVAILABLE}
-  )
->>>>>>> da8e593e
   find_package(benchmark REQUIRED CONFIG PATHS ${GOOGLEBENCHMARK_ROOT})
 endif()
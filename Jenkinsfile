#!/usr/bin/env groovy
// This shared library is available at https://github.com/ROCmSoftwarePlatform/rocJENKINS/
@Library('rocJenkins') _

<<<<<<< HEAD
// This is file for internal AMD use.
=======
// This file is for internal AMD use.
>>>>>>> 67f51f11
// If you are interested in running your own Jenkins, please raise a github issue for assistance.

import com.amd.project.*
import com.amd.docker.*
<<<<<<< HEAD

////////////////////////////////////////////////////////////////////////
// Mostly generated from snippet generator 'properties; set job properties'
// Time-based triggers added to execute nightly tests, eg '30 2 * * *' means 2:30 AM
properties([
    pipelineTriggers([cron('0 1 * * *'), [$class: 'PeriodicFolderTrigger', interval: '5m']]),
    buildDiscarder(logRotator(
      artifactDaysToKeepStr: '',
      artifactNumToKeepStr: '',
      daysToKeepStr: '',
      numToKeepStr: '10')),
    disableConcurrentBuilds(),
    [$class: 'CopyArtifactPermissionProperty', projectNames: '*']
   ])


////////////////////////////////////////////////////////////////////////
=======
>>>>>>> 67f51f11
import java.nio.file.Path;

hipCUBCI:
{

    def hipcub = new rocProject('hipCUB')

    // Define test architectures, optional rocm version argument is available
<<<<<<< HEAD
    def nodes = new dockerNodes(['gfx900 && ubuntu && hip-clang', 'gfx906 && ubuntu && hip-clang'], hipcub)
=======
    def nodes = new dockerNodes(['gfx900 && ubuntu', 'gfx906 && ubuntu', 'gfx900 && centos7', 'gfx906 && centos7'], hipcub)
>>>>>>> 67f51f11

    boolean formatCheck = false

    def compileCommand =
    {
        platform, project->

        project.paths.construct_build_prefix()
        
        def command 

        if(platform.jenkinsLabel.contains('hip-clang'))
        {
            command = """#!/usr/bin/env bash
                    set -x
                    cd ${project.paths.project_build_prefix}
<<<<<<< HEAD
                    LD_LIBRARY_PATH=/opt/rocm/lib CXX=/opt/rocm/bin/hipcc ${project.paths.build_command} --hip-clang
=======
                    LD_LIBRARY_PATH=/opt/rocm/hcc/lib CXX=/opt/rocm/bin/hipcc ${project.paths.build_command} --hip-clang
>>>>>>> 67f51f11
                    """
        }
        else
        {
            command = """#!/usr/bin/env bash
                    set -x
                    cd ${project.paths.project_build_prefix}
                    LD_LIBRARY_PATH=/opt/rocm/hcc/lib CXX=/opt/rocm/bin/hcc ${project.paths.build_command}
                    """
        }

        platform.runCommand(this, command)
    }

    def testCommand =
    {
        platform, project->

        def command

        if(platform.jenkinsLabel.contains('centos'))
        {
            command = """#!/usr/bin/env bash
                    set -x
                    cd ${project.paths.project_build_prefix}/build/release
                    make -j4
                    sudo ctest --output-on-failure
                """
        }
        else
        {
            command = """#!/usr/bin/env bash
                    set -x
                    cd ${project.paths.project_build_prefix}/build/release
                    make -j4
                    ctest --output-on-failure
                """
        }

        platform.runCommand(this, command)
    }

    def packageCommand =
    {
        platform, project->

        def command
        
        if(platform.jenkinsLabel.contains('centos'))
        {
            command = """
                    set -x
                    cd ${project.paths.project_build_prefix}/build/release
                    make package
                    rm -rf package && mkdir -p package
                    mv *.rpm package/
                    rpm -qlp package/*.rpm
                  """
            
            platform.runCommand(this, command)
            platform.archiveArtifacts(this, """${project.paths.project_build_prefix}/build/release/package/*.rpm""")
        }
        else if(platform.jenkinsLabel.contains('hip-clang'))
        {
            packageCommand = null
        }
        else
        {
            command = """
                    set -x
                    cd ${project.paths.project_build_prefix}/build/release
                    make package
                    rm -rf package && mkdir -p package
                    mv *.deb package/
                    dpkg -c package/*.deb
                  """        
            
            platform.runCommand(this, command)
            platform.archiveArtifacts(this, """${project.paths.project_build_prefix}/build/release/package/*.deb""")
        }
    }

    buildProject(hipcub, formatCheck, nodes.dockerArray, compileCommand, testCommand, packageCommand)
}
<|MERGE_RESOLUTION|>--- conflicted
+++ resolved
@@ -2,16 +2,11 @@
 // This shared library is available at https://github.com/ROCmSoftwarePlatform/rocJENKINS/
 @Library('rocJenkins') _
 
-<<<<<<< HEAD
-// This is file for internal AMD use.
-=======
 // This file is for internal AMD use.
->>>>>>> 67f51f11
 // If you are interested in running your own Jenkins, please raise a github issue for assistance.
 
 import com.amd.project.*
 import com.amd.docker.*
-<<<<<<< HEAD
 
 ////////////////////////////////////////////////////////////////////////
 // Mostly generated from snippet generator 'properties; set job properties'
@@ -29,8 +24,6 @@
 
 
 ////////////////////////////////////////////////////////////////////////
-=======
->>>>>>> 67f51f11
 import java.nio.file.Path;
 
 hipCUBCI:
@@ -39,11 +32,7 @@
     def hipcub = new rocProject('hipCUB')
 
     // Define test architectures, optional rocm version argument is available
-<<<<<<< HEAD
     def nodes = new dockerNodes(['gfx900 && ubuntu && hip-clang', 'gfx906 && ubuntu && hip-clang'], hipcub)
-=======
-    def nodes = new dockerNodes(['gfx900 && ubuntu', 'gfx906 && ubuntu', 'gfx900 && centos7', 'gfx906 && centos7'], hipcub)
->>>>>>> 67f51f11
 
     boolean formatCheck = false
 
@@ -60,11 +49,7 @@
             command = """#!/usr/bin/env bash
                     set -x
                     cd ${project.paths.project_build_prefix}
-<<<<<<< HEAD
-                    LD_LIBRARY_PATH=/opt/rocm/lib CXX=/opt/rocm/bin/hipcc ${project.paths.build_command} --hip-clang
-=======
                     LD_LIBRARY_PATH=/opt/rocm/hcc/lib CXX=/opt/rocm/bin/hipcc ${project.paths.build_command} --hip-clang
->>>>>>> 67f51f11
                     """
         }
         else
